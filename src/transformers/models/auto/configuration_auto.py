--- conflicted
+++ resolved
@@ -30,11 +30,8 @@
 CONFIG_MAPPING_NAMES = OrderedDict(
     [
         # Add configs here
-<<<<<<< HEAD
         ("maskformer", "MaskFormerConfig"),
-=======
         ("poolformer", "PoolFormerConfig"),
->>>>>>> f84e0dbd
         ("convnext", "ConvNextConfig"),
         ("yoso", "YosoConfig"),
         ("swin", "SwinConfig"),
@@ -130,11 +127,8 @@
 CONFIG_ARCHIVE_MAP_MAPPING_NAMES = OrderedDict(
     [
         # Add archive maps here
-<<<<<<< HEAD
         ("maskformer", "MASK_FORMER_PRETRAINED_CONFIG_ARCHIVE_MAP"),
-=======
         ("poolformer", "POOLFORMER_PRETRAINED_CONFIG_ARCHIVE_MAP"),
->>>>>>> f84e0dbd
         ("convnext", "CONVNEXT_PRETRAINED_CONFIG_ARCHIVE_MAP"),
         ("yoso", "YOSO_PRETRAINED_CONFIG_ARCHIVE_MAP"),
         ("swin", "SWIN_PRETRAINED_CONFIG_ARCHIVE_MAP"),
@@ -217,11 +211,8 @@
 MODEL_NAMES_MAPPING = OrderedDict(
     [
         # Add full (and cased) model names here
-<<<<<<< HEAD
         ("maskformer", "MaskFormer"),
-=======
         ("poolformer", "PoolFormer"),
->>>>>>> f84e0dbd
         ("convnext", "ConvNext"),
         ("yoso", "YOSO"),
         ("swin", "Swin"),
