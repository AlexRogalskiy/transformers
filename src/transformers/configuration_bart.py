# coding=utf-8
# Copyright 2020 The Fairseq Authors and The HuggingFace Inc. team.
#
# Licensed under the Apache License, Version 2.0 (the "License");
# you may not use this file except in compliance with the License.
# You may obtain a copy of the License at
#
#     http://www.apache.org/licenses/LICENSE-2.0
#
# Unless required by applicable law or agreed to in writing, software
# distributed under the License is distributed on an "AS IS" BASIS,
# WITHOUT WARRANTIES OR CONDITIONS OF ANY KIND, either express or implied.
# See the License for the specific language governing permissions and
# limitations under the License.
""" BART configuration """


import logging

from .configuration_utils import PretrainedConfig
from .file_utils import add_start_docstrings_to_callable


logger = logging.getLogger(__name__)

BART_PRETRAINED_CONFIG_ARCHIVE_MAP = {
    "facebook/bart-base": "https://s3.amazonaws.com/models.huggingface.co/bert/facebook/bart-base/config.json",
    "facebook/bart-large": "https://s3.amazonaws.com/models.huggingface.co/bert/facebook/bart-large/config.json",
    "facebook/bart-large-mnli": "https://s3.amazonaws.com/models.huggingface.co/bert/facebook/bart-large-mnli/config.json",
    "facebook/bart-large-cnn": "https://s3.amazonaws.com/models.huggingface.co/bert/facebook/bart-large-cnn/config.json",
    "facebook/bart-large-xsum": "https://s3.amazonaws.com/models.huggingface.co/bert/facebook/bart-large-xsum/config.json",
    "facebook/mbart-large-en-ro": "https://s3.amazonaws.com/models.huggingface.co/bert/facebook/mbart-large-en-ro/config.json",
    "yjernite/bart_eli5": "https://s3.amazonaws.com/models.huggingface.co/bert/yjernite/bart_eli5/config.json",
}

BART_CONFIG_ARGS_DOC = r"""
    Args:
        vocab_size (:obj:`int`, optional, defaults to 50265):
            defines the different tokens that can be represented by `inputs_ids` passed to the forward method.
        d_model (:obj:`int`, optional, defaults to 1024):
            Dimensionality of the layers and the pooler layer.
        encoder_layers (:obj:`int`, optional, defaults to 12):
            Number of encoder layers, 16 for pegasus, 6 for bart-base and marian
        decoder_layers (:obj:`int`, optional, defaults to 12):
            Number of decoder layers, 16 for pegasus, 6 for bart-base and marian
        encoder_attention_heads (:obj:`int`, optional, defaults to 16):
            Number of attention heads for each attention layer in the Transformer encoder.
        decoder_attention_heads (:obj:`int`, optional, defaults to 16):
            Number of attention heads for each attention layer in the Transformer decoder.
        decoder_ffn_dim (:obj:`int`, optional, defaults to 4096):
            Dimensionality of the "intermediate" (i.e., feed-forward) layer in decoder.
        encoder_ffn_dim (:obj:`int`, optional, defaults to 4096):
            Dimensionality of the "intermediate" (i.e., feed-forward) layer in decoder.
        activation_function (:obj:`str` or :obj:`function`, optional, defaults to "gelu"):
            The non-linear activation function (function or string) in the encoder and pooler.
            If string, "gelu", "relu", "swish" and "gelu_new" are supported.
        dropout (:obj:`float`, optional, defaults to 0.1):
            The dropout probabilitiy for all fully connected layers in the embeddings, encoder, and pooler.
        attention_dropout (:obj:`float`, optional, defaults to 0.0):
            The dropout ratio for the attention probabilities.
        activation_dropout (:obj:`float`, optional, defaults to 0.0):
            The dropout ratio for activations inside the fully connected layer.
        classifier_dropout (:obj:`float`, optional, defaults to 0.0):
            The dropout ratio for classifier.
        max_position_embeddings (:obj:`int`, optional, defaults to 1024):
            The maximum sequence length that this model might ever be used with.
            Typically set this to something large just in case (e.g., 512 or 1024 or 2048).
        init_std (:obj:`float`, optional, defaults to 0.02):
            The standard deviation of the truncated_normal_initializer for initializing all weight matrices.
        add_bias_logits (:obj:`int`, optional, defaults to False):
            True for marian only.
        normalize_before (:obj:`bool`, optional, defaults to False):
            Call layernorm before attention ops. True for pegasus, mbart. False for bart. FIXME: marian?
        normalize_embedding (:obj:`bool`, optional, defaults to True):
            Call layernorm after embeddings. Only True for Bart.
        static_position_embeddings (:obj:`bool`, optional, defaults to False):
            Don't learn positional embeddings, use sinusoidal. True for marian, pegasus.
        add_final_layer_norm (:obj:`bool`, optional, defaults to False):
            Why not add another layernorm?
        scale_embedding (:obj:`bool`, optional, defaults to False):
            Scale embeddings by diving by sqrt(d_model).
        eos_token_id (:obj:`int`, optional, defaults to 2)
            End of stream token id.
        pad_token_id (:obj:`int`, optional, defaults to 1)
            Padding token id.
        bos_token_id (:obj:`int`, optional, defaults to 0)
            Beginning of stream token id.
        encoder_layerdrop: (:obj:`float`, optional, defaults to 0.0):
            Google "layerdrop arxiv", as its not explainable in one line.
        decoder_layerdrop: (:obj:`float`, optional, defaults to 0.0):
            Google "layerdrop arxiv", as its not explainable in one line.
        extra_pos_embeddings: (:obj:`int`, optional, defaults to 2):
            How many extra learned positional embeddings to use. Should be pad_token_id+1 for bart.
        num_labels: (:obj:`int`, optional, defaults to 2):
            for SequenceClassification
        is_encoder_decoder (:obj:`int`, optional, defaults to True):
            True

"""


@add_start_docstrings_to_callable(BART_CONFIG_ARGS_DOC)
class BartConfig(PretrainedConfig):
    r"""
        Configuration class for Bart. Parameters are renamed from the fairseq implementation
    """
    model_type = "bart"

    def __init__(
        self,
        activation_dropout=0.0,
        extra_pos_embeddings=2,  # FIXME(@sshleifer): delete?
        activation_function="gelu",
        vocab_size=50265,
        d_model=1024,
        encoder_ffn_dim=4096,
        encoder_layers=12,
        encoder_attention_heads=16,
        decoder_ffn_dim=4096,
        decoder_layers=12,
        decoder_attention_heads=16,
        encoder_layerdrop=0.0,
        decoder_layerdrop=0.0,
        attention_dropout=0.0,
        dropout=0.1,
        max_position_embeddings=1024,
        init_std=0.02,
        classifier_dropout=0.0,
        num_labels=3,
        is_encoder_decoder=True,
        pad_token_id=1,
        bos_token_id=0,
        eos_token_id=2,
        normalize_before=False,
        add_final_layer_norm=False,
        scale_embedding=False,
        normalize_embedding=True,
        static_position_embeddings=False,
        add_bias_logits=False,
        variant="bart",
        **common_kwargs
    ):
        r"""
            :class:`~transformers.BartConfig` is the configuration class for `BartModel`.

            Examples::

                >>> from transformers import BartConfig, BartModel

                >>> config = BartConfig.from_pretrained('facebook/bart-large')
                >>> model = BartModel(config)

        """
        if "hidden_size" in common_kwargs:
            raise ValueError("hidden size is called d_model")
        super().__init__(
            num_labels=num_labels,
            pad_token_id=pad_token_id,
            bos_token_id=bos_token_id,
            eos_token_id=eos_token_id,
            is_encoder_decoder=is_encoder_decoder,
            **common_kwargs,
        )
        self.vocab_size = vocab_size
        self.d_model = d_model  # encoder_embed_dim and decoder_embed_dim
        self.encoder_ffn_dim = encoder_ffn_dim
        self.encoder_layers = self.num_hidden_layers = encoder_layers
        self.encoder_attention_heads = encoder_attention_heads
        self.encoder_layerdrop = encoder_layerdrop
        self.decoder_layerdrop = decoder_layerdrop
        self.decoder_ffn_dim = decoder_ffn_dim
        self.decoder_layers = decoder_layers
        self.decoder_attention_heads = decoder_attention_heads
        self.max_position_embeddings = max_position_embeddings
        self.init_std = init_std  # Normal(0, this parameter)
        self.activation_function = activation_function
        self.variant = variant

        # Params introduced for Mbart
        self.scale_embedding = scale_embedding  # scale factor will be sqrt(d_model) if True
        self.normalize_embedding = normalize_embedding  # True for mbart, False otherwise
        self.normalize_before = normalize_before  # combo of fairseq's encoder_ and decoder_normalize_before
        self.add_final_layer_norm = add_final_layer_norm

        # Params introduced for Marian
        self.add_bias_logits = add_bias_logits
        self.static_position_embeddings = static_position_embeddings

        # 3 Types of Dropout
        self.attention_dropout = attention_dropout
        self.activation_dropout = activation_dropout
        self.dropout = dropout

        # Classifier stuff
        self.classif_dropout = classifier_dropout

        # pos embedding offset
        self.extra_pos_embeddings = self.pad_token_id + 1

    @property
    def num_attention_heads(self) -> int:
        return self.encoder_attention_heads

    @property
    def hidden_size(self) -> int:
        return self.d_model

    def is_valid_mbart(self) -> bool:
        """Is the configuration aligned with the MBART paper."""
        if self.variant == "prelayernorm" and self.add_final_layer_norm and self.scale_embedding:
            return True
        if self.variant == "prelayernorm" or self.add_final_layer_norm or self.scale_embedding:
            logger.info("This configuration is a mixture of MBART and BART settings")
<<<<<<< HEAD
        return False


class MBartConfig(BartConfig):
    model_type = "mbart"

    def __init__(self, variant="prelayernorm", **kwargs):
        super().__init__(variant=variant, **kwargs)

    """See real config values at https://s3.amazonaws.com/models.huggingface.co/bert/facebook/mbart-large-en-ro/config.json."""
=======
        return False
>>>>>>> 1d6e71e1
<|MERGE_RESOLUTION|>--- conflicted
+++ resolved
@@ -211,9 +211,7 @@
             return True
         if self.variant == "prelayernorm" or self.add_final_layer_norm or self.scale_embedding:
             logger.info("This configuration is a mixture of MBART and BART settings")
-<<<<<<< HEAD
         return False
-
 
 class MBartConfig(BartConfig):
     model_type = "mbart"
@@ -221,7 +219,4 @@
     def __init__(self, variant="prelayernorm", **kwargs):
         super().__init__(variant=variant, **kwargs)
 
-    """See real config values at https://s3.amazonaws.com/models.huggingface.co/bert/facebook/mbart-large-en-ro/config.json."""
-=======
-        return False
->>>>>>> 1d6e71e1
+    """See real config values at https://s3.amazonaws.com/models.huggingface.co/bert/facebook/mbart-large-en-ro/config.json."""